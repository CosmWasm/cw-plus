--- conflicted
+++ resolved
@@ -1,10 +1,6 @@
 [package]
 name = "cw4"
-<<<<<<< HEAD
-version = "1.2.2"
-=======
 version = "1.1.2"
->>>>>>> 1a598fd9
 authors = ["Ethan Frey <ethanfrey@users.noreply.github.com>"]
 edition = "2021"
 description = "CosmWasm-4 Interface: Groups Members"
