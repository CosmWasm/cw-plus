#[cfg(feature="boot")]
use boot_core::{ExecuteFns, QueryFns};
use cosmwasm_schema::{cw_serde, QueryResponses};
use cosmwasm_std::CosmosMsg;
use cw3::Vote;
use cw_utils::{Duration, Expiration, Threshold};

#[cw_serde]
pub struct InstantiateMsg {
    pub voters: Vec<Voter>,
    pub threshold: Threshold,
    pub max_voting_period: Duration,
}

#[cw_serde]
pub struct Voter {
    pub addr: String,
    pub weight: u64,
}

// TODO: add some T variants? Maybe good enough as fixed Empty for now
#[cw_serde]
<<<<<<< HEAD
#[cfg_attr(feature="boot", derive(ExecuteFns))]
pub enum ExecuteMsg {
=======
#[derive(ExecuteFns)]
pub enum ExecuteMsg<T> {
>>>>>>> e53949ba
    Propose {
        title: String,
        description: String,
        msgs: Vec<CosmosMsg<T>>,
        // note: we ignore API-spec'd earliest if passed, always opens immediately
        latest: Option<Expiration>,
    },
    Vote {
        proposal_id: u64,
        vote: Vote,
    },
    Execute {
        proposal_id: u64,
    },
    Close {
        proposal_id: u64,
    },
}

// We can also add this as a cw3 extension
#[cw_serde]
#[derive(QueryResponses)]
#[cfg_attr(feature="boot", derive(QueryFns))]
pub enum QueryMsg {
    #[returns(cw_utils::ThresholdResponse)]
    Threshold {},
    #[returns(cw3::ProposalResponse)]
    Proposal { proposal_id: u64 },
    #[returns(cw3::ProposalListResponse)]
    ListProposals {
        start_after: Option<u64>,
        limit: Option<u32>,
    },
    #[returns(cw3::ProposalListResponse)]
    ReverseProposals {
        start_before: Option<u64>,
        limit: Option<u32>,
    },
    #[returns(cw3::VoteResponse)]
    Vote { proposal_id: u64, voter: String },
    #[returns(cw3::VoteListResponse)]
    ListVotes {
        proposal_id: u64,
        start_after: Option<String>,
        limit: Option<u32>,
    },
    #[returns(cw3::VoterResponse)]
    Voter { address: String },
    #[returns(cw3::VoterListResponse)]
    ListVoters {
        start_after: Option<String>,
        limit: Option<u32>,
    },
}<|MERGE_RESOLUTION|>--- conflicted
+++ resolved
@@ -20,13 +20,8 @@
 
 // TODO: add some T variants? Maybe good enough as fixed Empty for now
 #[cw_serde]
-<<<<<<< HEAD
 #[cfg_attr(feature="boot", derive(ExecuteFns))]
-pub enum ExecuteMsg {
-=======
-#[derive(ExecuteFns)]
 pub enum ExecuteMsg<T> {
->>>>>>> e53949ba
     Propose {
         title: String,
         description: String,
