[package]
name = "cw20"
<<<<<<< HEAD
version = "1.2.2"
=======
version = "1.1.2"
>>>>>>> 1a598fd9
authors = ["Ethan Frey <ethanfrey@users.noreply.github.com>"]
edition = "2021"
description = "Definition and types for the CosmWasm-20 interface"
license = "Apache-2.0"
repository = "https://github.com/CosmWasm/cw-plus"
homepage = "https://cosmwasm.com"

[features]
interface = ["dep:cw-orch"]

[dependencies]
cw-utils = "1.0.1"
cosmwasm-schema = "1.4.0"
cosmwasm-std = "1.4.0"
schemars = "0.8.15"
serde = { version = "1.0.188", default-features = false, features = ["derive"] }
cw-orch = { workspace = true, optional = true }

[dev-dependencies]
cosmwasm-schema = { version = "1.4.0" }<|MERGE_RESOLUTION|>--- conflicted
+++ resolved
@@ -1,10 +1,6 @@
 [package]
 name = "cw20"
-<<<<<<< HEAD
-version = "1.2.2"
-=======
 version = "1.1.2"
->>>>>>> 1a598fd9
 authors = ["Ethan Frey <ethanfrey@users.noreply.github.com>"]
 edition = "2021"
 description = "Definition and types for the CosmWasm-20 interface"
