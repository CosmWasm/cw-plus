[package]
name = "cw20-ics20"
<<<<<<< HEAD
version = "1.2.2"
=======
version = "1.1.2"
>>>>>>> 1a598fd9
authors = ["Ethan Frey <ethanfrey@users.noreply.github.com>"]
edition = "2021"
description = "IBC Enabled contracts that receives CW20 tokens and sends them over ICS20 to a remote chain"
license = "Apache-2.0"
repository = "https://github.com/CosmWasm/cw-plus"
homepage = "https://cosmwasm.com"
documentation = "https://docs.cosmwasm.com"

[lib]
crate-type = ["cdylib", "rlib"]

[features]
backtraces = ["cosmwasm-std/backtraces"]
interface = ["dep:cw-orch"]
# use library feature to disable all init/handle/query exports
library = []

[dependencies]
cosmwasm-schema = { version = "1.4.0" }
cw-utils = "1.0.1"
<<<<<<< HEAD
cw2 = { path = "../../packages/cw2" }
cw20 = { path = "../../packages/cw20" }
cosmwasm-std = { version = "1.4.0", features = ["stargate"] }
cw-storage-plus = "1.1.0"
cw-controllers = { path = "../../packages/controllers" }
=======
cw2 = { path = "../../packages/cw2", version = "1.1.2" }
cw20 = { path = "../../packages/cw20", version = "1.1.2" }
cosmwasm-std = { version = "1.4.0", features = ["stargate"] }
cw-storage-plus = "1.1.0"
cw-controllers = { path = "../../packages/controllers", version = "1.1.2" }
>>>>>>> 1a598fd9
schemars = "0.8.15"
semver = "1"
serde = { version = "1.0.188", default-features = false, features = ["derive"] }
thiserror = { version = "1.0.49" }
cw-orch = { workspace = true, optional = true }<|MERGE_RESOLUTION|>--- conflicted
+++ resolved
@@ -1,10 +1,6 @@
 [package]
 name = "cw20-ics20"
-<<<<<<< HEAD
-version = "1.2.2"
-=======
 version = "1.1.2"
->>>>>>> 1a598fd9
 authors = ["Ethan Frey <ethanfrey@users.noreply.github.com>"]
 edition = "2021"
 description = "IBC Enabled contracts that receives CW20 tokens and sends them over ICS20 to a remote chain"
@@ -25,19 +21,11 @@
 [dependencies]
 cosmwasm-schema = { version = "1.4.0" }
 cw-utils = "1.0.1"
-<<<<<<< HEAD
-cw2 = { path = "../../packages/cw2" }
-cw20 = { path = "../../packages/cw20" }
-cosmwasm-std = { version = "1.4.0", features = ["stargate"] }
-cw-storage-plus = "1.1.0"
-cw-controllers = { path = "../../packages/controllers" }
-=======
 cw2 = { path = "../../packages/cw2", version = "1.1.2" }
 cw20 = { path = "../../packages/cw20", version = "1.1.2" }
 cosmwasm-std = { version = "1.4.0", features = ["stargate"] }
 cw-storage-plus = "1.1.0"
 cw-controllers = { path = "../../packages/controllers", version = "1.1.2" }
->>>>>>> 1a598fd9
 schemars = "0.8.15"
 semver = "1"
 serde = { version = "1.0.188", default-features = false, features = ["derive"] }
