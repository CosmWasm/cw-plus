--- conflicted
+++ resolved
@@ -1,10 +1,6 @@
 [package]
 name = "cw3-fixed-multisig"
-<<<<<<< HEAD
-version = "1.2.2"
-=======
 version = "1.1.2"
->>>>>>> 1a598fd9
 authors = ["Ethan Frey <ethanfrey@users.noreply.github.com>"]
 edition = "2021"
 description = "Implementing cw3 with an fixed group multisig"
@@ -25,13 +21,8 @@
 [dependencies]
 cosmwasm-schema = { version = "1.4.0" }
 cw-utils = "1.0.1"
-<<<<<<< HEAD
-cw2 = { path = "../../packages/cw2" }
-cw3 = { path = "../../packages/cw3" }
-=======
 cw2 = { path = "../../packages/cw2", version = "1.1.2" }
 cw3 = { path = "../../packages/cw3", version = "1.1.2" }
->>>>>>> 1a598fd9
 cw-storage-plus = "1.1.0"
 cosmwasm-std = { version = "1.4.0" }
 schemars = "0.8.15"
@@ -40,11 +31,6 @@
 cw-orch = { workspace = true, optional = true }
 
 [dev-dependencies]
-<<<<<<< HEAD
-cw20 = { path = "../../packages/cw20" }
-cw20-base = { path = "../cw20-base", features = ["library"] }
-=======
 cw20 = { path = "../../packages/cw20", version = "1.1.2" }
 cw20-base = { path = "../cw20-base", version = "1.1.2", features = ["library"] }
->>>>>>> 1a598fd9
 cw-multi-test = "0.16.1"