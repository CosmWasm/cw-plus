--- conflicted
+++ resolved
@@ -7,13 +7,8 @@
 use crate::state::Permissions;
 
 #[cw_serde]
-<<<<<<< HEAD
 #[cfg_attr(feature="boot", derive(ExecuteFns))]
-pub enum ExecuteMsg {
-=======
-#[derive(ExecuteFns)]
 pub enum ExecuteMsg<T> {
->>>>>>> e53949ba
     /// Execute requests the contract to re-dispatch all these messages with the
     /// contract's address as sender. Every implementation has it's own logic to
     /// determine in
@@ -45,14 +40,9 @@
 }
 
 #[cw_serde]
-<<<<<<< HEAD
 #[derive(QueryResponses)]
 #[cfg_attr(feature="boot", derive(QueryFns))]
-pub enum QueryMsg {
-=======
-#[derive(QueryResponses, QueryFns)]
 pub enum QueryMsg<T> {
->>>>>>> e53949ba
     /// Shows all admins and whether or not it is mutable
     #[returns(cw1_whitelist::msg::AdminListResponse)]
     AdminList {},
