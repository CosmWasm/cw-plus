--- conflicted
+++ resolved
@@ -8,13 +8,8 @@
 use cw_utils::Expiration;
 
 #[cw_serde]
-<<<<<<< HEAD
 #[cfg_attr(feature="boot", derive(ExecuteFns))]
-pub enum Cw3ExecuteMsg {
-=======
-#[derive(ExecuteFns)]
 pub enum Cw3ExecuteMsg<T> {
->>>>>>> e53949ba
     Propose {
         title: String,
         description: String,
